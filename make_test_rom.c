--- conflicted
+++ resolved
@@ -2285,27 +2285,22 @@
   emit_REQUIRE_EQ(p_buf, 0x27);
   emit_JMP(p_buf, k_abs, 0xE080);
 
-<<<<<<< HEAD
-  /* End of test. */
-  set_new_index(p_buf, 0x2080);
-=======
   /* Test for a JIT bug with a missing flag save after a "known value" rewrite,
    * up against a block boundary.
    */
-  set_new_index(p_buf, 0x19A0);
-  emit_LDA(p_buf, k_imm, 0x00);
-  emit_JSR(p_buf, 0xD9B3);      /* Create block boundary. */
-  emit_JSR(p_buf, 0xD9B0);
+  set_new_index(p_buf, 0x2080);
+  emit_LDA(p_buf, k_imm, 0x00);
+  emit_JSR(p_buf, 0xE0B3);      /* Create block boundary. */
+  emit_JSR(p_buf, 0xE0B0);
   emit_REQUIRE_NF(p_buf, 1);
-  emit_JMP(p_buf, k_abs, 0xD9C0);
-  set_new_index(p_buf, 0x19B0);
+  emit_JMP(p_buf, k_abs, 0xE0C0);
+  set_new_index(p_buf, 0x20B0);
   emit_LDY(p_buf, k_imm, 0xD3);
   emit_DEY(p_buf);
   emit_RTS(p_buf);
 
   /* End of test. */
-  set_new_index(p_buf, 0x19C0);
->>>>>>> 4c1daf0f
+  set_new_index(p_buf, 0x20C0);
   emit_EXIT(p_buf);
 
   /* Some program code that we copy to ROM at $F000 to RAM at $3000 */
