#include "jit_opcode.h"

#include "util.h"

#include <assert.h>
#include <stddef.h>
#include <string.h>

void
jit_opcode_find_replace1(struct jit_opcode_details* p_opcode,
                         int32_t find_uop,
                         int32_t uop1,
                         int32_t value1) {
  struct asm_uop* p_uop = jit_opcode_find_uop(p_opcode, find_uop);
  assert(p_uop != NULL);
  jit_opcode_make_uop1(p_uop, uop1, value1);
}

void
jit_opcode_find_replace2(struct jit_opcode_details* p_opcode,
                         int32_t find_uop,
                         int32_t uop1,
                         int32_t value1,
                         int32_t uop2,
                         int32_t value2) {
  uint32_t index;
  struct asm_uop* p_uop = jit_opcode_find_uop(p_opcode, find_uop);
  assert(p_uop != NULL);

  if (p_opcode->num_uops == k_max_uops_per_opcode) {
    util_bail("uops full");
  }

  jit_opcode_make_uop1(p_uop, uop1, value1);
  index = (p_uop - &p_opcode->uops[0]);
  (void) jit_opcode_insert_uop(p_opcode, (index + 1), uop2, value2);
}

void
<<<<<<< HEAD
jit_opcode_make_uop0(struct jit_uop* p_uop, int32_t uopcode) {
  jit_opcode_make_uop1(p_uop, uopcode, 0);
}

void
jit_opcode_make_uop1(struct jit_uop* p_uop, int32_t uopcode, int32_t value1) {
  p_uop->uop.uopcode = uopcode;
  p_uop->uop.value1 = value1;
  p_uop->uop.value2 = 0;
  p_uop->eliminated = 0;
  p_uop->is_prefix_or_postfix = 0;
=======
jit_opcode_make_uop1(struct asm_uop* p_uop, int32_t uopcode, int32_t value1) {
  p_uop->uopcode = uopcode;
  p_uop->value1 = value1;
  p_uop->value2 = 0;
  p_uop->is_eliminated = 0;
>>>>>>> aef4e256
}

struct asm_uop*
jit_opcode_find_uop(struct jit_opcode_details* p_opcode, int32_t uopcode) {
  uint32_t i_uops;
  struct asm_uop* p_ret = NULL;

  for (i_uops = 0; i_uops < p_opcode->num_uops; ++i_uops) {
    struct asm_uop* p_uop = &p_opcode->uops[i_uops];
    if (p_uop->uopcode == uopcode) {
      assert(p_ret == NULL);
      p_ret = p_uop;
    }
  }

  return p_ret;
}

void
jit_opcode_erase_uop(struct jit_opcode_details* p_opcode, int32_t uopcode) {
  uint32_t i;
  struct asm_uop* p_uop = jit_opcode_find_uop(p_opcode, uopcode);

  assert(p_uop != NULL);

  i = (p_uop - &p_opcode->uops[0]);
  (void) memmove(p_uop,
                 (p_uop + 1),
                 ((p_opcode->num_uops - i - 1) * sizeof(struct asm_uop)));
  p_opcode->num_uops--;
}

struct asm_uop*
jit_opcode_insert_uop(struct jit_opcode_details* p_opcode,
                      uint32_t index,
                      int32_t uopcode,
                      int32_t value) {
  struct asm_uop* p_uop;
  if (p_opcode->num_uops == k_max_uops_per_opcode) {
    util_bail("uops full");
  }
  assert(index <= p_opcode->num_uops);

  (void) memmove(&p_opcode->uops[index + 1],
                 &p_opcode->uops[index],
                 ((p_opcode->num_uops - index) * sizeof(struct asm_uop)));
  p_opcode->num_uops++;
  p_uop = &p_opcode->uops[index];
  jit_opcode_make_uop1(p_uop, uopcode, value);

  return p_uop;
}

void
jit_opcode_eliminate(struct jit_opcode_details* p_opcode) {
  uint32_t i;
  uint32_t num_uops = p_opcode->num_uops;

  for (i = 0; i < num_uops; ++i) {
    struct asm_uop* p_uop = &p_opcode->uops[i];
    if (p_uop == p_opcode->p_prefix_uop) {
      continue;
    }
    if (p_uop == p_opcode->p_postfix_uop) {
      continue;
    }
    p_uop->is_eliminated = 1;
  }
}<|MERGE_RESOLUTION|>--- conflicted
+++ resolved
@@ -37,25 +37,16 @@
 }
 
 void
-<<<<<<< HEAD
-jit_opcode_make_uop0(struct jit_uop* p_uop, int32_t uopcode) {
+jit_opcode_make_uop0(struct asm_uop* p_uop, int32_t uopcode) {
   jit_opcode_make_uop1(p_uop, uopcode, 0);
 }
 
 void
-jit_opcode_make_uop1(struct jit_uop* p_uop, int32_t uopcode, int32_t value1) {
-  p_uop->uop.uopcode = uopcode;
-  p_uop->uop.value1 = value1;
-  p_uop->uop.value2 = 0;
-  p_uop->eliminated = 0;
-  p_uop->is_prefix_or_postfix = 0;
-=======
 jit_opcode_make_uop1(struct asm_uop* p_uop, int32_t uopcode, int32_t value1) {
   p_uop->uopcode = uopcode;
   p_uop->value1 = value1;
   p_uop->value2 = 0;
   p_uop->is_eliminated = 0;
->>>>>>> aef4e256
 }
 
 struct asm_uop*
